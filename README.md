--- conflicted
+++ resolved
@@ -26,15 +26,9 @@
 
 ## 🎯 What is Agentainer?
 
-<<<<<<< HEAD
+
 **Agentainer** is a container runtime specifically designed for LLM agents. Just as Docker revolutionized application deployment, Agentainer makes it dead simple to deploy, manage, and scale AI agents with production-grade reliability.
-=======
-**Agentainer Lab** is a lightweight runtime that transforms LLM-based agents into containerized microservices. Deploy, manage, and scale your AI agents with the same ease as traditional web services—no frontend required.
-
-<div align="center">
-  <img width="1272" height="1174" alt="image" src="https://github.com/user-attachments/assets/2d6f894c-7321-417b-ad8d-053b92669658" />
-</div>
->>>>>>> 677a68b2
+
 
 ### The Problem
 🔴 **Building LLM agents is easy. Running them reliably in production is hard.**
@@ -736,8 +730,4 @@
 
 [**Report Bug**](https://github.com/oso95/Agentainer-lab/issues) • [**Request Feature**](https://github.com/oso95/Agentainer-lab/issues) • [**Join Discussion**](https://github.com/oso95/Agentainer-lab/discussions)
 
-<br/>
-
-**Built with ❤️ by the Agentainer Community**
-
 </div>